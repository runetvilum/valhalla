--- conflicted
+++ resolved
@@ -150,48 +150,11 @@
 
     void loki_worker_t::parse_costing(const boost::property_tree::ptree& request) {
       //using the costing we can determine what type of edge filtering to use
-<<<<<<< HEAD
-       auto costing = request.get_optional<std::string>("costing");
-       if (costing)
-         valhalla::midgard::logging::Log("costing_type::" + *costing, " [ANALYTICS] ");
-       else
-         throw valhalla_exception_t{400, 134};
-
-       // TODO - have a way of specifying mode at the location
-       if(*costing == "multimodal")
-         *costing = "pedestrian";
-
-       // Get the costing options. Get the base options from the config and the
-       // options for the specified costing method
-       std::string method_options = "costing_options." + *costing;
-       auto config_costing = config.get_child_optional(method_options);
-       if(!config_costing)
-         throw valhalla_exception_t{400, 135, " for '" + *costing + "'"};
-
-       auto request_costing = request.get_child_optional(method_options);
-       if(request_costing) {
-         // If the request has any options for this costing type, merge the 2
-         // costing options - override any config options that are in the request.
-         // and add any request options not in the config.
-         // TODO: suboptions are probably getting smashed when we do this, preserve them
-         boost::property_tree::ptree overridden = *config_costing;
-         for(const auto& r : *request_costing)
-           overridden.put_child(r.first, r.second);
-         auto c = factory.Create(*costing, overridden);
-         edge_filter = c->GetEdgeFilter();
-         node_filter = c->GetNodeFilter();
-       }// No options to override so use the config options verbatim
-       else {
-         auto c = factory.Create(*costing, *config_costing);
-         edge_filter = c->GetEdgeFilter();
-         node_filter = c->GetNodeFilter();
-       }
-=======
       auto costing = request.get_optional<std::string>("costing");
       if (costing)
         valhalla::midgard::logging::Log("costing_type::" + *costing, " [ANALYTICS] ");
       else
-        throw std::runtime_error("No edge/node costing provided");
+        throw valhalla_exception_t{400, 134};
 
       // TODO - have a way of specifying mode at the location
       if(*costing == "multimodal")
@@ -204,7 +167,6 @@
       auto c = factory.Create(*costing, costing_options);
       edge_filter = c->GetEdgeFilter();
       node_filter = c->GetNodeFilter();
->>>>>>> 6c2f2588
     }
 
     loki_worker_t::loki_worker_t(const boost::property_tree::ptree& config):
@@ -323,7 +285,12 @@
         return result;
       }
       catch(const valhalla_exception_t& e){
-        return jsonify_error(e, info);
+        valhalla::midgard::logging::Log("400::" + std::string(e.what()), " [ANALYTICS] ");
+        return jsonify_error({e.status_code, e.error_code}, info);
+      }
+      catch(const std::runtime_error& e){
+        valhalla::midgard::logging::Log("400::" + std::string(e.what()), " [ANALYTICS] ");
+        return jsonify_error({400, 199, ", runtime error - " + std::string(e.what())}, info);
       }
       catch(const std::exception& e) {
         valhalla::midgard::logging::Log("400::" + std::string(e.what()), " [ANALYTICS] ");
