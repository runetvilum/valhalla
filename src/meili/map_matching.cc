--- conflicted
+++ resolved
@@ -146,18 +146,15 @@
 float
 MapMatching::TransitionCost(const StateId& lhs, const StateId& rhs) const
 {
-<<<<<<< HEAD
-  const auto& left = state(lhs), right = state(rhs);
-
-=======
   // Get some basic info about difference between the two measurements
+  const auto& left = state(lhs);
+  const right = state(rhs);
   const auto& left_measurement = measurement(left);
   const auto& right_measurement = measurement(right);
   const auto gc_dist = GreatCircleDistance(left_measurement, right_measurement);
   const auto clk_dist = ClockDistance(left_measurement, right_measurement);
 
   // If we need to actually compute the route
->>>>>>> e71b286a
   if (!left.routed()) {
     std::shared_ptr<const sif::EdgeLabel> edgelabel;
     const auto prev_stateid = Predecessor(lhs);
@@ -190,14 +187,9 @@
     // cached routes of a state. We should be careful with it and
     // do not use it for purposes like getting transition cost of
     // two *arbitrary* states.
-<<<<<<< HEAD
     left.route(unreached_states, graphreader_,
-               MaxRouteDistance(left, right),
-=======
-    left.route(unreached_states_[right.time()], graphreader_,
                std::min(gc_dist * max_route_distance_factor_, breakage_distance_),
                clk_dist * max_route_time_factor_,
->>>>>>> e71b286a
                approximator, measurement(right).search_radius(),
                costing(), edgelabel, turn_cost_table_);
   }
