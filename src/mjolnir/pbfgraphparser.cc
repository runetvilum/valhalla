--- conflicted
+++ resolved
@@ -308,12 +308,6 @@
         && (highway_junction->second == "motorway_junction"));
 
     for (const auto& tag : results) {
-<<<<<<< HEAD
-      if (osmid == 28688259) {
-        std::cout << tag.first << " = " << tag.second << std::endl;
-      }
-=======
->>>>>>> fafde831
 
       if (tag.first == "road_class") {
         RoadClass roadclass = (RoadClass) std::stoi(tag.second);
