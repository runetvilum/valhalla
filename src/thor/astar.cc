#include <iostream> // TODO remove if not needed
#include <map>
#include <algorithm>
#include "baldr/datetime.h"
#include "midgard/logging.h"
#include "thor/astar.h"

using namespace valhalla::baldr;
using namespace valhalla::sif;

// TODO: make a class that extends std::exception, with messages and
// error codes and return the appropriate error codes

namespace valhalla {
namespace thor {

constexpr uint64_t kInitialEdgeLabelCount = 500000;

// Default constructor
AStarPathAlgorithm::AStarPathAlgorithm()
    : PathAlgorithm(),
      mode_(TravelMode::kDrive),
      travel_type_(0),
      adjacencylist_(nullptr),
      edgestatus_(nullptr),
      max_label_count_(std::numeric_limits<uint32_t>::max()) {
}

// Destructor
AStarPathAlgorithm::~AStarPathAlgorithm() {
  Clear();
}

// Clear the temporary information generated during path construction.
void AStarPathAlgorithm::Clear() {
  // Clear the edge labels and destination list
  edgelabels_.clear();
  destinations_.clear();

  // Clear elements from the adjacency list
  adjacencylist_.reset();

  // Clear the edge status flags
  edgestatus_.reset();
}

// Initialize prior to finding best path
void AStarPathAlgorithm::Init(const PointLL& origll, const PointLL& destll) {
  LOG_TRACE("Orig LL = " + std::to_string(origll.lat()) + "," + std::to_string(origll.lng()));
  LOG_TRACE("Dest LL = " + std::to_string(destll.lat()) + "," + std::to_string(destll.lng()));

  // Set the destination and cost factor in the A* heuristic
  astarheuristic_.Init(destll, costing_->AStarCostFactor());

  // Get the initial cost based on A* heuristic from origin
  float mincost = astarheuristic_.Get(origll);

  // Reserve size for edge labels - do this here rather than in constructor so
  // to limit how much extra memory is used for persistent objects.
  // TODO - reserve based on estimate based on distance and route type.
  edgelabels_.reserve(kInitialEdgeLabelCount);

  // Set up lambda to get sort costs
  const auto edgecost = [this](const uint32_t label) {
    return edgelabels_[label].sortcost();
  };

  // Construct adjacency list, edge status, and done set
  // Set bucket size and cost range based on DynamicCost.
  uint32_t bucketsize = costing_->UnitSize();
  float range = kBucketCount * bucketsize;
  adjacencylist_.reset(new DoubleBucketQueue(mincost, range, bucketsize, edgecost));
  edgestatus_.reset(new EdgeStatus());

  // Get hierarchy limits from the costing. Get a copy since we increment
  // transition counts (i.e., this is not a const reference).
  hierarchy_limits_  = costing_->GetHierarchyLimits();
}

// Modulate the hierarchy expansion within distance based on density at
// the destination (increase distance for lower densities and decrease
// for higher densities) and the distance between origin and destination
// (increase for shorter distances).
void AStarPathAlgorithm::ModifyHierarchyLimits(const float dist,
                                          const uint32_t density) {
  // TODO - default distance below which we increase expansion within
  // distance. This is somewhat temporary to address route quality on shorter
  // routes - hopefully we will mark the data somehow to indicate how to
  // use the hierarchy when approaching the destination (or use a
  // bi-directional search without hierarchies for shorter routes).
  float factor = 1.0f;
  if (25000.0f < dist && dist < 100000.0f) {
    factor = std::min(3.0f, 100000.0f / dist);
  }
  /* TODO - need a reliable density factor near the destination (e.g. tile level?)
  // Low density - increase expansion within distance.
  // High density - decrease expansion within distance.
  if (density < 8) {
    float f = 1.0f + (8.0f - density) * 0.125f;
    factor *= f;
  } else if (density > 8) {
    float f = 0.5f + (15.0f - density) * 0.0625;
    factor *= f;
  }*/
  // TODO - just arterial for now...investigate whether to alter local as well
  hierarchy_limits_[1].expansion_within_dist *= factor;
}

// Expand from the node along the forward search path. Immediately expands
// from the end node of any transition edge (so no transition edges are added
// to the adjacency list or EdgeLabel list). Does not expand transition
// edges if from_transition is false.
void AStarPathAlgorithm::ExpandForward(GraphReader& graphreader,
                   const GraphId& node, const EdgeLabel& pred,
                   const uint32_t pred_idx, const bool from_transition) {
  // Get the tile and the node info. Skip if tile is null (can happen
  // with regional data sets) or if no access at the node.
  const GraphTile* tile = graphreader.GetGraphTile(node);
  if (tile == nullptr) {
    return;
  }
  const NodeInfo* nodeinfo = tile->node(node);
  if (!costing_->Allowed(nodeinfo)) {
    return;
  }

  // Expand from end node.
  uint32_t shortcuts = 0;
  uint32_t max_shortcut_length = static_cast<uint32_t>(pred.distance() * 0.5f);
  GraphId edgeid(node.tileid(), node.level(), nodeinfo->edge_index());
  const DirectedEdge* directededge = tile->directededge(nodeinfo->edge_index());
  for (uint32_t i = 0; i < nodeinfo->edge_count(); ++i, ++directededge, ++edgeid) {
    // Handle transition edges - expand from the end node of the transition
    // (unless this is called from a transition).
    if (directededge->trans_up()) {
      if (!from_transition) {
        hierarchy_limits_[node.level()].up_transition_count++;
        ExpandForward(graphreader, directededge->endnode(), pred, pred_idx, true);
      }
      continue;
    }
    if (directededge->trans_down()) {
      if (!from_transition &&
          !hierarchy_limits_[directededge->endnode().level()].StopExpanding(pred.distance())) {
        ExpandForward(graphreader, directededge->endnode(), pred, pred_idx, true);
      }
      continue;
    }

    // Get the current set. Skip this edge if permanently labeled (best
    // path already found to this directed edge).
    EdgeStatusInfo edgestatus = edgestatus_->Get(edgeid);
    if (edgestatus.set() == EdgeSet::kPermanent) {
      continue;
    }

    // Skip any superseded edges that match the shortcut mask. Also skip
    // if no access is allowed to this edge (based on costing method)
    if ((shortcuts & directededge->superseded()) ||
        !costing_->Allowed(directededge, pred, tile, edgeid)) {
      continue;
    }

    // Skip shortcut edges when near the destination. Always skip within
    // 10km but also reject long shortcut edges outside this distance.
    // TODO - configure this distance based on density?
    if (directededge->is_shortcut() && (pred.distance() < 10000.0f ||
        directededge->length() > max_shortcut_length)) {
      continue;
    }

    // Check for complex restriction
    if (costing_->Restricted(directededge, pred, edgelabels_, tile,
                             edgeid, true)) {
      continue;
    }

    // Update the_shortcuts mask
    shortcuts |= directededge->shortcut();

    // Compute the cost to the end of this edge
    Cost newcost = pred.cost() + costing_->EdgeCost(directededge) +
          costing_->TransitionCost(directededge, nodeinfo, pred);

    // If this edge is a destination, subtract the partial/remainder cost
    // (cost from the dest. location to the end of the edge).
    auto p = destinations_.find(edgeid);
    if (p != destinations_.end()) {
      newcost.secs -= p->second.secs;  // Should properly handle elapsed time
      newcost.cost += p->second.cost;  // Need this to handle the edge score
    }

    // Check if edge is temporarily labeled and this path has less cost. If
    // less cost the predecessor is updated and the sort cost is decremented
    // by the difference in real cost (A* heuristic doesn't change)
    if (edgestatus.set() == EdgeSet::kTemporary) {
      EdgeLabel& lab = edgelabels_[edgestatus.index()];
      if (newcost.cost <  lab.cost().cost) {
        float newsortcost = lab.sortcost() - (lab.cost().cost - newcost.cost);
        adjacencylist_->decrease(edgestatus.index(), newsortcost);
        lab.Update(pred_idx, newcost, newsortcost);
      }
      continue;
    }

    // If this is a destination edge the A* heuristic is 0. Otherwise the
    // sort cost (with A* heuristic) is found using the lat,lng at the
    // end node of the directed edge.
    float dist = 0.0f;
    float sortcost = newcost.cost;
    if (p == destinations_.end()) {
      const GraphTile* t2 = directededge->leaves_tile() ?
          graphreader.GetGraphTile(directededge->endnode()) : tile;
      if (t2 == nullptr) {
        continue;
      }
      sortcost += astarheuristic_.Get(
             t2->node(directededge->endnode())->latlng(), dist);
    }

    // Add to the adjacency list and edge labels.
    uint32_t idx = edgelabels_.size();
    adjacencylist_->add(idx, sortcost);
    edgestatus_->Set(edgeid, EdgeSet::kTemporary, idx);
    edgelabels_.emplace_back(pred_idx, edgeid, directededge, newcost,
                             sortcost, dist, mode_, 0);
  }
}

// Calculate best path. This method is single mode, not time-dependent.
std::vector<PathInfo> AStarPathAlgorithm::GetBestPath(PathLocation& origin,
             PathLocation& destination, GraphReader& graphreader,
             const std::shared_ptr<DynamicCost>* mode_costing,
             const TravelMode mode) {
  // Set the mode and costing
  mode_ = mode;
  costing_ = mode_costing[static_cast<uint32_t>(mode_)];
  travel_type_ = costing_->travel_type();

  // Initialize - create adjacency list, edgestatus support, A*, etc.
  //Note: because we can correlate to more than one place for a given PathLocation
  //using edges.front here means we are only setting the heuristics to one of them
  //alternate paths using the other correlated points to may be harder to find
  Init(origin.edges.front().projected, destination.edges.front().projected);
  float mindist = astarheuristic_.GetDistance(origin.edges.front().projected);

  // Initialize the origin and destination locations. Initialize the
  // destination first in case the origin edge includes a destination edge.
  uint32_t density = SetDestination(graphreader, destination);
  SetOrigin(graphreader, origin, destination);

  // Update hierarchy limits
  ModifyHierarchyLimits(mindist, density);

  // Find shortest path
  uint32_t nc = 0;       // Count of iterations with no convergence
                         // towards destination
  const GraphTile* tile;
  size_t total_labels = 0;
  while (true) {
    // Allow this process to be aborted
    size_t current_labels = edgelabels_.size();
    if(interrupt && total_labels/kInterruptIterationsInterval < current_labels/kInterruptIterationsInterval)
      (*interrupt)();
    total_labels = current_labels;

    // Abort if max label count is exceeded
    if (total_labels > max_label_count_) {
      return { };
    }

    // Get next element from adjacency list. Check that it is valid. An
    // invalid label indicates there are no edges that can be expanded.
    uint32_t predindex = adjacencylist_->pop();
    if (predindex == kInvalidLabel) {
      LOG_ERROR("Route failed after iterations = " +
                     std::to_string(edgelabels_.size()));
      return { };
    }

    // Copy the EdgeLabel for use in costing. Check if this is a destination
    // edge and potentially complete the path.
    EdgeLabel pred = edgelabels_[predindex];
    if (destinations_.find(pred.edgeid()) != destinations_.end()) {
      // Check if a trivial path. Skip if no predecessor and not
      // trivial (cannot reach destination along this one edge).
      if (pred.predecessor() == kInvalidLabel) {
        if (IsTrivial(pred.edgeid(), origin, destination)) {
          return FormPath(predindex);
        }
      } else {
        return FormPath(predindex);
      }
    }

    // Mark the edge as permanently labeled. Do not do this for an origin
    // edge (this will allow loops/around the block cases)
    if (!pred.origin()) {
      edgestatus_->Update(pred.edgeid(), EdgeSet::kPermanent);
    }

    // Check that distance is converging towards the destination. Return route
    // failure if no convergence for TODO iterations
    float dist2dest = pred.distance();
    if (dist2dest < mindist) {
      mindist = dist2dest;
      nc = 0;
    } else if (nc++ > 500000) {
      LOG_ERROR("No convergence to destination after = " +
                           std::to_string(edgelabels_.size()));
      return {};
    }

    // Do not expand based on hierarchy level based on number of upward
    // transitions and distance to the destination
    if (hierarchy_limits_[pred.endnode().level()].StopExpanding(dist2dest)) {
      continue;
    }

<<<<<<< HEAD
    // Expand forward from the end node of the predecessor edge.
    ExpandForward(graphreader, pred.endnode(), pred, predindex, false);
=======
    // Expand from end node.
    uint32_t shortcuts = 0;
    uint32_t max_shortcut_length = static_cast<uint32_t>(dist2dest * 0.5f);
    GraphId edgeid(node.tileid(), node.level(), nodeinfo->edge_index());
    const DirectedEdge* directededge = tile->directededge(nodeinfo->edge_index());
    for (uint32_t i = 0; i < nodeinfo->edge_count();
                i++, directededge++, ++edgeid) {
      // Get the current set. Skip this edge if permanently labeled (best
      // path already found to this directed edge).
      EdgeStatusInfo edgestatus = edgestatus_->Get(edgeid);
      if (edgestatus.set() == EdgeSet::kPermanent) {
        continue;
      }

      // Handle transition edges they either get skipped or added to the
      // adjacency list using the predecessor info
      // TODO - use a strategy like in bidirectional to immediately expand
      // from end nodes of transition edges. If we start using A* again we
      // should do this.
      if (directededge->IsTransition()) {
        if (!hierarchy_limits_[directededge->endnode().level()].StopExpanding(dist2dest)) {
          // Allow the transition edge. Add it to the adjacency list and edge labels
          // using the predecessor information. Transition edges have no length.
          edgelabels_.emplace_back(predindex, edgeid, directededge->endnode(), pred);
          AddToAdjacencyList(edgeid, pred.sortcost());
          if (directededge->trans_up()) {
            hierarchy_limits_[node.level()].up_transition_count++;
          }
        }
        continue;
      }

      if (!costing->Allowed(directededge, pred, tile, edgeid)) {
        continue;
      }

      // Skip any superseded edges that match the shortcut mask. Also skip
      // if no access is allowed to this edge (based on costing method)
      if ((shortcuts & directededge->superseded())) {
        continue;
      }

      // Skip shortcut edges when near the destination. Always skip within
      // 10km but also reject long shortcut edges outside this distance.
      // TODO - configure this distance based on density?
      if (directededge->is_shortcut() && (dist2dest < 10000.0f ||
          directededge->length() > max_shortcut_length)) {
        continue;
      }

      // Check for complex restriction
      if (costing->Restricted(directededge, pred, edgelabels_, tile,
                               edgeid, true)) {
        continue;
      }

      // Update the_shortcuts mask
      shortcuts |= directededge->shortcut();

      // Compute the cost to the end of this edge
      Cost newcost = pred.cost() + costing->EdgeCost(directededge) +
			     costing->TransitionCost(directededge, nodeinfo, pred);

      // If this edge is a destination, subtract the partial/remainder cost
      // (cost from the dest. location to the end of the edge).
      auto p = destinations_.find(edgeid);
      if (p != destinations_.end()) {
        newcost.secs -= p->second.secs;  // Should properly handle elapsed time
        newcost.cost += p->second.cost;  // Need this to handle the edge score
      }

      // Check if edge is temporarily labeled and this path has less cost. If
      // less cost the predecessor is updated and the sort cost is decremented
      // by the difference in real cost (A* heuristic doesn't change)
      if (edgestatus.set() == EdgeSet::kTemporary) {
        EdgeLabel& lab = edgelabels_[edgestatus.index()];
        if (newcost.cost <  lab.cost().cost) {
          float newsortcost = lab.sortcost() - (lab.cost().cost - newcost.cost);
          adjacencylist_->decrease(edgestatus.index(), newsortcost);
          lab.Update(predindex, newcost, newsortcost);
        }
        continue;
      }

      // If this is a destination edge the A* heuristic is 0. Otherwise the
      // sort cost (with A* heuristic) is found using the lat,lng at the
      // end node of the directed edge.
      float dist = 0.0f;
      float sortcost = newcost.cost;
      if (p == destinations_.end()) {
        const GraphTile* t2 = directededge->leaves_tile() ?
            graphreader.GetGraphTile(directededge->endnode()) : tile;
        if (t2 == nullptr) {
          continue;
        }
        sortcost += astarheuristic_.Get(
                    t2->node(directededge->endnode())->latlng(), dist);
      }

      // Add to the adjacency list and edge labels.
      edgelabels_.emplace_back(predindex, edgeid, directededge,
                               newcost, sortcost, dist, mode_, 0);
      AddToAdjacencyList(edgeid, sortcost);
    }
>>>>>>> 36665776
  }
  return {};      // Should never get here
}

<<<<<<< HEAD
=======
// Convenience method to add an edge to the adjacency list and temporarily
// label it.
void AStarPathAlgorithm::AddToAdjacencyList(const GraphId& edgeid,
                                       const float sortcost) {
  uint32_t idx = edgelabels_.size() - 1;
  adjacencylist_->add(idx);
  edgestatus_->Set(edgeid, EdgeSet::kTemporary, idx);
}

>>>>>>> 36665776
// Add an edge at the origin to the adjacency list
void AStarPathAlgorithm::SetOrigin(GraphReader& graphreader,
                 PathLocation& origin,
                 const PathLocation& destination) {
  // Only skip inbound edges if we have other options
  bool has_other_edges = false;
  std::for_each(origin.edges.cbegin(), origin.edges.cend(), [&has_other_edges](const PathLocation::PathEdge& e){
    has_other_edges = has_other_edges || !e.end_node();
  });

  // Iterate through edges and add to adjacency list
  const NodeInfo* nodeinfo = nullptr;
  for (const auto& edge : origin.edges) {
    // If origin is at a node - skip any inbound edge (dist = 1)
    if (has_other_edges && edge.end_node()) {
      continue;
    }

    // Get the directed edge
    GraphId edgeid = edge.id;
    const GraphTile* tile = graphreader.GetGraphTile(edgeid);
    const DirectedEdge* directededge = tile->directededge(edgeid);

    // Get the tile at the end node. Skip if tile not found as we won't be
    // able to expand from this origin edge.
    const GraphTile* endtile = graphreader.GetGraphTile(directededge->endnode());
    if (endtile == nullptr) {
      continue;
    }

    // Get cost
    nodeinfo = endtile->node(directededge->endnode());
    Cost cost = costing_->EdgeCost(directededge) * (1.0f - edge.dist);
    float dist = astarheuristic_.GetDistance(nodeinfo->latlng());

    // We need to penalize this location based on its score (distance in meters from input)
    // We assume the slowest speed you could travel to cover that distance to start/end the route
    // TODO: assumes 1m/s which is a maximum penalty this could vary per costing model
    // Perhaps need to adjust score?
    cost.cost += edge.score;

    // If this edge is a destination, subtract the partial/remainder cost
    // (cost from the dest. location to the end of the edge) if the
    // destination is in a forward direction along the edge. Add back in
    // the edge score/penalty to account for destination edges farther from
    // the input location lat,lon.
    auto p = destinations_.find(edgeid);
    if (p != destinations_.end()) {
      if (IsTrivial(edgeid, origin, destination)) {
        // Find the destination edge and update cost.
        for (const auto& destination_edge : destination.edges) {
          if (destination_edge.id == edgeid) {
            // a trivial route passes along a single edge, meaning that the
            // destination point must be on this edge, and so the distance
            // remaining must be zero.
            Cost dest_cost = costing_->EdgeCost(tile->directededge(destination_edge.id)) *
                                            (1.0f - destination_edge.dist);
            cost.secs -= p->second.secs;
            cost.cost -= dest_cost.cost;
            cost.cost += destination_edge.score;
            cost.cost = std::max(0.0f, cost.cost);
            dist = 0.0;
          }
        }
      }
    }

    // Compute sortcost
    float sortcost = cost.cost + astarheuristic_.Get(dist);

    // Add EdgeLabel to the adjacency list (but do not set its status).
    // Set the predecessor edge index to invalid to indicate the origin
    // of the path.
    uint32_t d = static_cast<uint32_t>(directededge->length() * (1.0f - edge.dist));
    EdgeLabel edge_label(kInvalidLabel, edgeid, directededge, cost,
                         sortcost, dist, mode_, d);
    // Set the origin flag
    edge_label.set_origin();

    // Add EdgeLabel to the adjeacency list
    edgelabels_.push_back(std::move(edge_label));
    adjacencylist_->add(edgelabels_.size() - 1);
  }

  // Set the origin timezone
  if (nodeinfo != nullptr && origin.date_time_ &&
	  *origin.date_time_ == "current") {
    origin.date_time_= DateTime::iso_date_time(
    		DateTime::get_tz_db().from_index(nodeinfo->timezone()));
  }
}

// Add a destination edge
uint32_t AStarPathAlgorithm::SetDestination(GraphReader& graphreader,
                     const PathLocation& dest) {
  // Only skip outbound edges if we have other options
  bool has_other_edges = false;
  std::for_each(dest.edges.cbegin(), dest.edges.cend(), [&has_other_edges](const PathLocation::PathEdge& e){
    has_other_edges = has_other_edges || !e.begin_node();
  });

  // For each edge
  uint32_t density = 0;
  for (const auto& edge : dest.edges) {
    // If destination is at a node skip any outbound edges
    if (has_other_edges && edge.begin_node()) {
      continue;
    }

    // Keep the id and the cost to traverse the partial distance for the
    // remainder of the edge. This cost is subtracted from the total cost
    // up to the end of the destination edge.
    const GraphTile* tile = graphreader.GetGraphTile(edge.id);
    destinations_[edge.id] = costing_->EdgeCost(tile->directededge(edge.id)) *
                                (1.0f - edge.dist);

    // We need to penalize this location based on its score (distance in meters from input)
    // We assume the slowest speed you could travel to cover that distance to start/end the route
    // TODO: assumes 1m/s which is a maximum penalty this could vary per costing model
    destinations_[edge.id].cost += edge.score;

    // Get the tile relative density
    density = tile->header()->density();
  }
  return density;
}

// Form the path from the adjacency list.
std::vector<PathInfo> AStarPathAlgorithm::FormPath(const uint32_t dest) {
  // Metrics to track
  LOG_DEBUG("path_cost::" + std::to_string(edgelabels_[dest].cost().cost));
  LOG_DEBUG("path_iterations::" + std::to_string(edgelabels_.size()));

  // Work backwards from the destination
  std::vector<PathInfo> path;
  for(auto edgelabel_index = dest; edgelabel_index != kInvalidLabel;
      edgelabel_index = edgelabels_[edgelabel_index].predecessor()) {
    const EdgeLabel& edgelabel = edgelabels_[edgelabel_index];
    path.emplace_back(edgelabel.mode(), edgelabel.cost().secs,
                      edgelabel.edgeid(), 0);
  }

  // Reverse the list and return
  std:reverse(path.begin(), path.end());
  return path;
}

}
}<|MERGE_RESOLUTION|>--- conflicted
+++ resolved
@@ -220,10 +220,10 @@
 
     // Add to the adjacency list and edge labels.
     uint32_t idx = edgelabels_.size();
-    adjacencylist_->add(idx, sortcost);
+    edgelabels_.emplace_back(pred_idx, edgeid, directededge, newcost,
+                                 sortcost, dist, mode_, 0);
     edgestatus_->Set(edgeid, EdgeSet::kTemporary, idx);
-    edgelabels_.emplace_back(pred_idx, edgeid, directededge, newcost,
-                             sortcost, dist, mode_, 0);
+    adjacencylist_->add(idx);
   }
 }
 
@@ -317,131 +317,12 @@
       continue;
     }
 
-<<<<<<< HEAD
     // Expand forward from the end node of the predecessor edge.
     ExpandForward(graphreader, pred.endnode(), pred, predindex, false);
-=======
-    // Expand from end node.
-    uint32_t shortcuts = 0;
-    uint32_t max_shortcut_length = static_cast<uint32_t>(dist2dest * 0.5f);
-    GraphId edgeid(node.tileid(), node.level(), nodeinfo->edge_index());
-    const DirectedEdge* directededge = tile->directededge(nodeinfo->edge_index());
-    for (uint32_t i = 0; i < nodeinfo->edge_count();
-                i++, directededge++, ++edgeid) {
-      // Get the current set. Skip this edge if permanently labeled (best
-      // path already found to this directed edge).
-      EdgeStatusInfo edgestatus = edgestatus_->Get(edgeid);
-      if (edgestatus.set() == EdgeSet::kPermanent) {
-        continue;
-      }
-
-      // Handle transition edges they either get skipped or added to the
-      // adjacency list using the predecessor info
-      // TODO - use a strategy like in bidirectional to immediately expand
-      // from end nodes of transition edges. If we start using A* again we
-      // should do this.
-      if (directededge->IsTransition()) {
-        if (!hierarchy_limits_[directededge->endnode().level()].StopExpanding(dist2dest)) {
-          // Allow the transition edge. Add it to the adjacency list and edge labels
-          // using the predecessor information. Transition edges have no length.
-          edgelabels_.emplace_back(predindex, edgeid, directededge->endnode(), pred);
-          AddToAdjacencyList(edgeid, pred.sortcost());
-          if (directededge->trans_up()) {
-            hierarchy_limits_[node.level()].up_transition_count++;
-          }
-        }
-        continue;
-      }
-
-      if (!costing->Allowed(directededge, pred, tile, edgeid)) {
-        continue;
-      }
-
-      // Skip any superseded edges that match the shortcut mask. Also skip
-      // if no access is allowed to this edge (based on costing method)
-      if ((shortcuts & directededge->superseded())) {
-        continue;
-      }
-
-      // Skip shortcut edges when near the destination. Always skip within
-      // 10km but also reject long shortcut edges outside this distance.
-      // TODO - configure this distance based on density?
-      if (directededge->is_shortcut() && (dist2dest < 10000.0f ||
-          directededge->length() > max_shortcut_length)) {
-        continue;
-      }
-
-      // Check for complex restriction
-      if (costing->Restricted(directededge, pred, edgelabels_, tile,
-                               edgeid, true)) {
-        continue;
-      }
-
-      // Update the_shortcuts mask
-      shortcuts |= directededge->shortcut();
-
-      // Compute the cost to the end of this edge
-      Cost newcost = pred.cost() + costing->EdgeCost(directededge) +
-			     costing->TransitionCost(directededge, nodeinfo, pred);
-
-      // If this edge is a destination, subtract the partial/remainder cost
-      // (cost from the dest. location to the end of the edge).
-      auto p = destinations_.find(edgeid);
-      if (p != destinations_.end()) {
-        newcost.secs -= p->second.secs;  // Should properly handle elapsed time
-        newcost.cost += p->second.cost;  // Need this to handle the edge score
-      }
-
-      // Check if edge is temporarily labeled and this path has less cost. If
-      // less cost the predecessor is updated and the sort cost is decremented
-      // by the difference in real cost (A* heuristic doesn't change)
-      if (edgestatus.set() == EdgeSet::kTemporary) {
-        EdgeLabel& lab = edgelabels_[edgestatus.index()];
-        if (newcost.cost <  lab.cost().cost) {
-          float newsortcost = lab.sortcost() - (lab.cost().cost - newcost.cost);
-          adjacencylist_->decrease(edgestatus.index(), newsortcost);
-          lab.Update(predindex, newcost, newsortcost);
-        }
-        continue;
-      }
-
-      // If this is a destination edge the A* heuristic is 0. Otherwise the
-      // sort cost (with A* heuristic) is found using the lat,lng at the
-      // end node of the directed edge.
-      float dist = 0.0f;
-      float sortcost = newcost.cost;
-      if (p == destinations_.end()) {
-        const GraphTile* t2 = directededge->leaves_tile() ?
-            graphreader.GetGraphTile(directededge->endnode()) : tile;
-        if (t2 == nullptr) {
-          continue;
-        }
-        sortcost += astarheuristic_.Get(
-                    t2->node(directededge->endnode())->latlng(), dist);
-      }
-
-      // Add to the adjacency list and edge labels.
-      edgelabels_.emplace_back(predindex, edgeid, directededge,
-                               newcost, sortcost, dist, mode_, 0);
-      AddToAdjacencyList(edgeid, sortcost);
-    }
->>>>>>> 36665776
   }
   return {};      // Should never get here
 }
 
-<<<<<<< HEAD
-=======
-// Convenience method to add an edge to the adjacency list and temporarily
-// label it.
-void AStarPathAlgorithm::AddToAdjacencyList(const GraphId& edgeid,
-                                       const float sortcost) {
-  uint32_t idx = edgelabels_.size() - 1;
-  adjacencylist_->add(idx);
-  edgestatus_->Set(edgeid, EdgeSet::kTemporary, idx);
-}
-
->>>>>>> 36665776
 // Add an edge at the origin to the adjacency list
 void AStarPathAlgorithm::SetOrigin(GraphReader& graphreader,
                  PathLocation& origin,
@@ -521,7 +402,7 @@
     // Set the origin flag
     edge_label.set_origin();
 
-    // Add EdgeLabel to the adjeacency list
+    // Add EdgeLabel to the adjacency list
     edgelabels_.push_back(std::move(edge_label));
     adjacencylist_->add(edgelabels_.size() - 1);
   }
