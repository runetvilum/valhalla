--- conflicted
+++ resolved
@@ -58,10 +58,7 @@
     http_request_t(GET, R"(/one_to_many?json={"locations":[{"lon":0,"lat":90}, {"lon":0,"lat":90}], "coosting": "NONE"})"),
     http_request_t(GET, R"(/sources_to_targets?json={"sources":[{"lon":0}]})"),
     http_request_t(GET, R"(/sources_to_targets?json={"sources":[{"lon":0,"lat":90}],"targets":[{"lon":0}]})"),
-<<<<<<< HEAD
-=======
     http_request_t(GET, R"(/route?json={"locations":[{"lon":0,"lat":0},{"lon":0,"lat":0}],"costing":"pedestrian","avoid_locations":[{"lon":0,"lat":0}]})"),
->>>>>>> 51e2ec34
   };
 
   const std::vector<std::pair<uint16_t,std::string> > responses {
@@ -103,10 +100,7 @@
     {400, R"({"error_code":124,"error":"No edge\/node costing provided","status_code":400,"status":"Bad Request"})"},
     {400, R"({"error_code":131,"error":"Failed to parse source","status_code":400,"status":"Bad Request"})"},
     {400, R"({"error_code":132,"error":"Failed to parse target","status_code":400,"status":"Bad Request"})"},
-<<<<<<< HEAD
-=======
     {400, R"({"error_code":157,"error":"Exceeded max avoid locations:0","status_code":400,"status":"Bad Request"})"},
->>>>>>> 51e2ec34
   };
 
 
@@ -123,25 +117,6 @@
 
     //make the config file
     boost::property_tree::ptree config;
-<<<<<<< HEAD
-    std::stringstream json; json << R"({ 
-      "mjolnir": { "tile_dir": "test/tiles" }, 
-      "loki": { "actions": [ "locate","route","one_to_many","many_to_one","many_to_many","sources_to_targets","optimized_route","isochrone" ], 
-                  "logging": { "long_request": 100.0 }, 
-                  "service": { "proxy": "ipc:///tmp/test_loki_proxy" } }, 
-      "thor": { "service": { "proxy": "ipc:///tmp/test_thor_proxy" } }, 
-      "httpd": { "service": { "loopback": "ipc:///tmp/test_loki_results", "interrupt": "ipc:///tmp/test_loki_interrupt" } }, 
-      "service_limits": { 
-        "auto": { "max_distance": 5000000.0, "max_locations": 20 }, 
-        "pedestrian": { "max_distance": 250000.0, "max_locations": 50, 
-        "min_transit_walking_distance": 1, "max_transit_walking_distance": 10000 }, 
-        "sources_to_targets": { "max_distance": 200000.0, "max_locations": 50}, 
-        "optimized_route": { "max_distance": 200000.0, "max_locations": 50}, 
-        "isochrone": { "max_contours": 4, "max_time": 120, "max_locations": 1}, 
-        "trace": { "max_distance": 65000.0, "max_shape": 1000 } 
-      }, 
-      "costing_options": { "auto": {}, "pedestrian": {} } 
-=======
     std::stringstream json; json << R"({
       "mjolnir": { "tile_dir": "test/tiles" },
       "loki": { "actions": [ "locate","route","one_to_many","many_to_one","many_to_many","sources_to_targets","optimized_route","isochrone" ],
@@ -160,7 +135,6 @@
         "max_avoid_locations": 0
       },
       "costing_options": { "auto": {}, "pedestrian": {} }
->>>>>>> 51e2ec34
     })";
     boost::property_tree::json_parser::read_json(json, config);
 
