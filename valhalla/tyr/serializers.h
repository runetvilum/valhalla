--- conflicted
+++ resolved
@@ -51,11 +51,7 @@
      */
     template <class coord_t>
     std::string serializeIsochrones(const valhalla_request_t& request, const typename midgard::GriddedData<coord_t>::contours_t& grid_contours,
-<<<<<<< HEAD
-        bool polygons = true, const std::unordered_map<float, std::string>& colors = {}, const std::vector<odin::Location>& locations = {});
-=======
         bool polygons = true, const std::unordered_map<float, std::string>& colors = {}, bool show_locations = false);
->>>>>>> 7af792a3
 
     /**
      * Turn heights and ranges into a height response
